<?xml version="1.0" encoding="UTF-8"?>
<project version="4">
  <component name="ChangeListManager">
<<<<<<< HEAD
    <list default="true" id="62122fb7-6bec-486f-acf3-d9a5f169c3ef" name="Default" comment="">
      <change type="NEW" beforePath="" afterPath="$PROJECT_DIR$/../cold_ice_percolation/.idea/cold_ice_percolation.iml" />
      <change type="NEW" beforePath="" afterPath="$PROJECT_DIR$/../cold_ice_percolation/.idea/encodings.xml" />
      <change type="NEW" beforePath="" afterPath="$PROJECT_DIR$/../cold_ice_percolation/.idea/modules.xml" />
      <change type="NEW" beforePath="" afterPath="$PROJECT_DIR$/../cold_ice_percolation/.idea/workspace.xml" />
      <change type="NEW" beforePath="" afterPath="$PROJECT_DIR$/../cold_ice_percolation/brine_volume_fraction.xlsx.py" />
      <change type="NEW" beforePath="" afterPath="$PROJECT_DIR$/../cold_ice_percolation/fenics-heat.py" />
=======
    <list default="true" id="62122fb7-6bec-486f-acf3-d9a5f169c3ef" name="Default" comment="add spiral seaice extent &#10;">
      <change type="MODIFICATION" beforePath="$PROJECT_DIR$/.idea/modules.xml" afterPath="$PROJECT_DIR$/.idea/modules.xml" />
      <change type="MODIFICATION" beforePath="$PROJECT_DIR$/.idea/sea_ice.iml" afterPath="$PROJECT_DIR$/.idea/sea_ice.iml" />
>>>>>>> 95a5895b
      <change type="MODIFICATION" beforePath="$PROJECT_DIR$/.idea/workspace.xml" afterPath="$PROJECT_DIR$/.idea/workspace.xml" />
      <change type="MODIFICATION" beforePath="$PROJECT_DIR$/seaice/properties.py" afterPath="$PROJECT_DIR$/seaice/properties.py" />
    </list>
    <list id="9f175d17-7942-4f99-9fc4-43a7254e15dc" name="Failed commit: Default" comment="add spiral seaice extent &#10;" />
    <ignored path="sea_ice.iws" />
    <ignored path=".idea/workspace.xml" />
    <option name="EXCLUDED_CONVERTED_TO_IGNORED" value="true" />
    <option name="TRACKING_ENABLED" value="true" />
    <option name="SHOW_DIALOG" value="false" />
    <option name="HIGHLIGHT_CONFLICTS" value="true" />
    <option name="HIGHLIGHT_NON_ACTIVE_CHANGELIST" value="false" />
    <option name="LAST_RESOLUTION" value="IGNORE" />
  </component>
  <component name="CreatePatchCommitExecutor">
    <option name="PATCH_PATH" value="" />
  </component>
  <component name="ExecutionTargetManager" SELECTED_TARGET="default_target" />
  <component name="FavoritesManager">
    <favorites_list name="sea_ice" />
  </component>
  <component name="FileEditorManager">
<<<<<<< HEAD
    <splitter split-orientation="horizontal" split-proportion="0.684691">
      <split-first>
        <leaf SIDE_TABS_SIZE_LIMIT_KEY="300">
          <file leaf-file-name="brine_volume_fraction.xlsx.py" pinned="false" current-in-tab="false">
            <entry file="file://$PROJECT_DIR$/../cold_ice_percolation/brine_volume_fraction.xlsx.py">
              <provider selected="true" editor-type-id="text-editor">
                <state relative-caret-position="144">
                  <caret line="8" column="0" lean-forward="false" selection-start-line="8" selection-start-column="0" selection-end-line="10" selection-end-column="15" />
                  <folding>
                    <element signature="e#15#24#0" expanded="true" />
                  </folding>
                </state>
              </provider>
            </entry>
          </file>
          <file leaf-file-name="fenics-heat.py" pinned="false" current-in-tab="true">
            <entry file="file://$PROJECT_DIR$/../cold_ice_percolation/fenics-heat.py">
              <provider selected="true" editor-type-id="text-editor">
                <state relative-caret-position="86">
                  <caret line="17" column="0" lean-forward="true" selection-start-line="0" selection-start-column="0" selection-end-line="67" selection-end-column="10" />
                  <folding>
                    <element signature="e#0#18#0" expanded="true" />
                  </folding>
                </state>
              </provider>
            </entry>
          </file>
          <file leaf-file-name="test.py" pinned="false" current-in-tab="false">
            <entry file="file://$PROJECT_DIR$/../cold_ice_percolation/test.py">
              <provider selected="true" editor-type-id="text-editor">
                <state relative-caret-position="486">
                  <caret line="27" column="19" lean-forward="true" selection-start-line="27" selection-start-column="19" selection-end-line="27" selection-end-column="19" />
                  <folding>
                    <element signature="e#0#18#0" expanded="true" />
                  </folding>
                </state>
              </provider>
            </entry>
          </file>
        </leaf>
      </split-first>
      <split-second>
        <leaf SIDE_TABS_SIZE_LIMIT_KEY="300">
          <file leaf-file-name="core.py" pinned="false" current-in-tab="true">
            <entry file="file://$PROJECT_DIR$/seaice/core.py">
              <provider selected="true" editor-type-id="text-editor">
                <state relative-caret-position="270">
                  <caret line="1434" column="19" lean-forward="false" selection-start-line="1434" selection-start-column="19" selection-end-line="1434" selection-end-column="19" />
                  <folding />
                </state>
              </provider>
            </entry>
          </file>
        </leaf>
      </split-second>
    </splitter>
=======
    <leaf SIDE_TABS_SIZE_LIMIT_KEY="300">
      <file leaf-file-name="core.py" pinned="false" current-in-tab="false">
        <entry file="file://$PROJECT_DIR$/seaice/core.py">
          <provider selected="true" editor-type-id="text-editor">
            <state relative-caret-position="270">
              <caret line="1434" column="19" lean-forward="false" selection-start-line="0" selection-start-column="0" selection-end-line="2155" selection-end-column="0" />
              <folding />
            </state>
          </provider>
        </entry>
      </file>
      <file leaf-file-name="properties.py" pinned="false" current-in-tab="true">
        <entry file="file://$PROJECT_DIR$/seaice/properties.py">
          <provider selected="true" editor-type-id="text-editor">
            <state relative-caret-position="54">
              <caret line="30" column="23" lean-forward="false" selection-start-line="30" selection-start-column="23" selection-end-line="30" selection-end-column="23" />
              <folding />
            </state>
          </provider>
        </entry>
      </file>
    </leaf>
>>>>>>> 95a5895b
  </component>
  <component name="FileTemplateManagerImpl">
    <option name="RECENT_TEMPLATES">
      <list>
        <option value="Python Script" />
      </list>
    </option>
  </component>
  <component name="FindInProjectRecents">
    <findStrings>
      <find>read_variable</find>
      <find>import_variable</find>
      <find>import_core</find>
      <find>make_section</find>
      <find>add_profile</find>
      <find>discretize_profile</find>
      <find>v_ref</find>
      <find>discret</find>
      <find>inline</find>
      <find>Tseawater</find>
    </findStrings>
    <replaceStrings>
      <replace>Tice</replace>
    </replaceStrings>
  </component>
  <component name="Git.Settings">
    <option name="RECENT_GIT_ROOT_PATH" value="$PROJECT_DIR$/../cold_ice_percolation" />
  </component>
  <component name="IdeDocumentHistory">
    <option name="CHANGED_PATHS">
      <list>
        <option value="$PROJECT_DIR$/data_sample/seaice_extent.py" />
        <option value="$PROJECT_DIR$/seaice_extent.py" />
        <option value="$PROJECT_DIR$/seaice/core.py" />
        <option value="$PROJECT_DIR$/../cold_ice_percolation/brine_volume_fraction.xlsx.py" />
<<<<<<< HEAD
        <option value="$PROJECT_DIR$/../cold_ice_percolation/test.py" />
        <option value="$PROJECT_DIR$/../cold_ice_percolation/fenics-heat.py" />
=======
        <option value="$PROJECT_DIR$/seaice/properties.py" />
>>>>>>> 95a5895b
      </list>
    </option>
  </component>
  <component name="ProjectFrameBounds">
    <option name="y" value="22" />
    <option name="width" value="1366" />
    <option name="height" value="746" />
  </component>
  <component name="ProjectLevelVcsManager" settingsEditedManually="true" />
  <component name="ProjectView">
    <navigator currentView="ProjectPane" proportions="" version="1">
      <flattenPackages />
      <showMembers />
      <showModules />
      <showLibraryContents />
      <hideEmptyPackages />
      <abbreviatePackageNames />
      <autoscrollToSource />
      <autoscrollFromSource />
      <sortByType />
      <manualOrder />
      <foldersAlwaysOnTop value="true" />
    </navigator>
    <panes>
      <pane id="ProjectPane">
        <subPane>
          <PATH>
            <PATH_ELEMENT>
              <option name="myItemId" value="sea_ice" />
              <option name="myItemType" value="com.intellij.ide.projectView.impl.nodes.ProjectViewProjectNode" />
            </PATH_ELEMENT>
            <PATH_ELEMENT>
              <option name="myItemId" value="cold_ice_percolation" />
              <option name="myItemType" value="com.intellij.ide.projectView.impl.nodes.PsiDirectoryNode" />
            </PATH_ELEMENT>
          </PATH>
          <PATH>
            <PATH_ELEMENT>
              <option name="myItemId" value="sea_ice" />
              <option name="myItemType" value="com.intellij.ide.projectView.impl.nodes.ProjectViewProjectNode" />
            </PATH_ELEMENT>
            <PATH_ELEMENT>
              <option name="myItemId" value="sea_ice" />
              <option name="myItemType" value="com.intellij.ide.projectView.impl.nodes.PsiDirectoryNode" />
            </PATH_ELEMENT>
            <PATH_ELEMENT>
              <option name="myItemId" value="seaice" />
              <option name="myItemType" value="com.intellij.ide.projectView.impl.nodes.PsiDirectoryNode" />
            </PATH_ELEMENT>
          </PATH>
        </subPane>
      </pane>
      <pane id="Scratches" />
      <pane id="Scope" />
    </panes>
  </component>
  <component name="PropertiesComponent">
    <property name="last_opened_file_path" value="$PROJECT_DIR$/../cold_ice_percolation" />
  </component>
  <component name="RecentsManager">
    <key name="MoveFile.RECENT_KEYS">
      <recent name="$PROJECT_DIR$/../cold_ice_percolation" />
      <recent name="$PROJECT_DIR$" />
    </key>
  </component>
  <component name="RunManager">
    <configuration default="true" type="PythonConfigurationType" factoryName="Python">
      <option name="INTERPRETER_OPTIONS" value="" />
      <option name="PARENT_ENVS" value="true" />
      <envs>
        <env name="PYTHONUNBUFFERED" value="1" />
      </envs>
      <option name="SDK_HOME" value="" />
      <option name="WORKING_DIRECTORY" value="" />
      <option name="IS_MODULE_SDK" value="false" />
      <option name="ADD_CONTENT_ROOTS" value="true" />
      <option name="ADD_SOURCE_ROOTS" value="true" />
      <module name="sea_ice" />
      <option name="SCRIPT_NAME" value="" />
      <option name="PARAMETERS" value="" />
      <option name="SHOW_COMMAND_LINE" value="false" />
      <method />
    </configuration>
    <configuration default="true" type="Tox" factoryName="Tox">
      <option name="INTERPRETER_OPTIONS" value="" />
      <option name="PARENT_ENVS" value="true" />
      <envs />
      <option name="SDK_HOME" value="" />
      <option name="WORKING_DIRECTORY" value="" />
      <option name="IS_MODULE_SDK" value="false" />
      <option name="ADD_CONTENT_ROOTS" value="true" />
      <option name="ADD_SOURCE_ROOTS" value="true" />
      <module name="sea_ice" />
      <method />
    </configuration>
    <configuration default="true" type="tests" factoryName="Attests">
      <option name="INTERPRETER_OPTIONS" value="" />
      <option name="PARENT_ENVS" value="true" />
      <envs />
      <option name="SDK_HOME" value="" />
      <option name="WORKING_DIRECTORY" value="" />
      <option name="IS_MODULE_SDK" value="false" />
      <option name="ADD_CONTENT_ROOTS" value="true" />
      <option name="ADD_SOURCE_ROOTS" value="true" />
      <module name="sea_ice" />
      <option name="SCRIPT_NAME" value="" />
      <option name="CLASS_NAME" value="" />
      <option name="METHOD_NAME" value="" />
      <option name="FOLDER_NAME" value="" />
      <option name="TEST_TYPE" value="TEST_SCRIPT" />
      <option name="PATTERN" value="" />
      <option name="USE_PATTERN" value="false" />
      <method />
    </configuration>
    <configuration default="true" type="tests" factoryName="Doctests">
      <option name="INTERPRETER_OPTIONS" value="" />
      <option name="PARENT_ENVS" value="true" />
      <envs />
      <option name="SDK_HOME" value="" />
      <option name="WORKING_DIRECTORY" value="" />
      <option name="IS_MODULE_SDK" value="false" />
      <option name="ADD_CONTENT_ROOTS" value="true" />
      <option name="ADD_SOURCE_ROOTS" value="true" />
      <module name="sea_ice" />
      <option name="SCRIPT_NAME" value="" />
      <option name="CLASS_NAME" value="" />
      <option name="METHOD_NAME" value="" />
      <option name="FOLDER_NAME" value="" />
      <option name="TEST_TYPE" value="TEST_SCRIPT" />
      <option name="PATTERN" value="" />
      <option name="USE_PATTERN" value="false" />
      <method />
    </configuration>
    <configuration default="true" type="tests" factoryName="Nosetests">
      <option name="INTERPRETER_OPTIONS" value="" />
      <option name="PARENT_ENVS" value="true" />
      <envs />
      <option name="SDK_HOME" value="" />
      <option name="WORKING_DIRECTORY" value="" />
      <option name="IS_MODULE_SDK" value="false" />
      <option name="ADD_CONTENT_ROOTS" value="true" />
      <option name="ADD_SOURCE_ROOTS" value="true" />
      <module name="sea_ice" />
      <option name="SCRIPT_NAME" value="" />
      <option name="CLASS_NAME" value="" />
      <option name="METHOD_NAME" value="" />
      <option name="FOLDER_NAME" value="" />
      <option name="TEST_TYPE" value="TEST_SCRIPT" />
      <option name="PATTERN" value="" />
      <option name="USE_PATTERN" value="false" />
      <option name="PARAMS" value="" />
      <option name="USE_PARAM" value="false" />
      <method />
    </configuration>
    <configuration default="true" type="tests" factoryName="Unittests">
      <option name="INTERPRETER_OPTIONS" value="" />
      <option name="PARENT_ENVS" value="true" />
      <envs />
      <option name="SDK_HOME" value="" />
      <option name="WORKING_DIRECTORY" value="" />
      <option name="IS_MODULE_SDK" value="false" />
      <option name="ADD_CONTENT_ROOTS" value="true" />
      <option name="ADD_SOURCE_ROOTS" value="true" />
      <module name="sea_ice" />
      <option name="SCRIPT_NAME" value="" />
      <option name="CLASS_NAME" value="" />
      <option name="METHOD_NAME" value="" />
      <option name="FOLDER_NAME" value="" />
      <option name="TEST_TYPE" value="TEST_SCRIPT" />
      <option name="PATTERN" value="" />
      <option name="USE_PATTERN" value="false" />
      <option name="PUREUNITTEST" value="true" />
      <option name="PARAMS" value="" />
      <option name="USE_PARAM" value="false" />
      <method />
    </configuration>
    <configuration default="true" type="tests" factoryName="py.test">
      <option name="INTERPRETER_OPTIONS" value="" />
      <option name="PARENT_ENVS" value="true" />
      <envs />
      <option name="SDK_HOME" value="" />
      <option name="WORKING_DIRECTORY" value="" />
      <option name="IS_MODULE_SDK" value="false" />
      <option name="ADD_CONTENT_ROOTS" value="true" />
      <option name="ADD_SOURCE_ROOTS" value="true" />
      <module name="sea_ice" />
      <option name="SCRIPT_NAME" value="" />
      <option name="CLASS_NAME" value="" />
      <option name="METHOD_NAME" value="" />
      <option name="FOLDER_NAME" value="" />
      <option name="TEST_TYPE" value="TEST_SCRIPT" />
      <option name="PATTERN" value="" />
      <option name="USE_PATTERN" value="false" />
      <option name="testToRun" value="" />
      <option name="keywords" value="" />
      <option name="params" value="" />
      <option name="USE_PARAM" value="false" />
      <option name="USE_KEYWORD" value="false" />
      <method />
    </configuration>
  </component>
  <component name="ShelveChangesManager" show_recycled="false">
    <option name="remove_strategy" value="false" />
  </component>
  <component name="SvnConfiguration">
    <configuration />
  </component>
  <component name="TaskManager">
    <task active="true" id="Default" summary="Default task">
      <changelist id="62122fb7-6bec-486f-acf3-d9a5f169c3ef" name="Default" comment="" />
      <created>1456259055942</created>
      <option name="number" value="Default" />
      <option name="presentableId" value="Default" />
      <updated>1456259055942</updated>
    </task>
    <task id="LOCAL-00001" summary="add spiral seaice extent &#10;">
      <created>1462932145021</created>
      <option name="number" value="00001" />
      <option name="presentableId" value="LOCAL-00001" />
      <option name="project" value="LOCAL" />
      <updated>1462932145021</updated>
    </task>
    <task id="LOCAL-00002" summary="add spiral seaice extent &#10;">
      <created>1486004103050</created>
      <option name="number" value="00002" />
      <option name="presentableId" value="LOCAL-00002" />
      <option name="project" value="LOCAL" />
      <updated>1486004103050</updated>
    </task>
    <task id="LOCAL-00003" summary="add spiral seaice extent &#10;">
      <created>1486004272438</created>
      <option name="number" value="00003" />
      <option name="presentableId" value="LOCAL-00003" />
      <option name="project" value="LOCAL" />
      <updated>1486004272438</updated>
    </task>
    <task id="LOCAL-00004" summary="add spiral seaice extent &#10;">
      <created>1486004276819</created>
      <option name="number" value="00004" />
      <option name="presentableId" value="LOCAL-00004" />
      <option name="project" value="LOCAL" />
      <updated>1486004276819</updated>
    </task>
    <task id="LOCAL-00005" summary="add spiral seaice extent &#10;">
<<<<<<< HEAD
      <created>1486004314951</created>
      <option name="number" value="00005" />
      <option name="presentableId" value="LOCAL-00005" />
      <option name="project" value="LOCAL" />
      <updated>1486004314951</updated>
=======
      <created>1487360622994</created>
      <option name="number" value="00005" />
      <option name="presentableId" value="LOCAL-00005" />
      <option name="project" value="LOCAL" />
      <updated>1487360622994</updated>
>>>>>>> 95a5895b
    </task>
    <option name="localTasksCounter" value="6" />
    <servers />
  </component>
  <component name="ToolWindowManager">
    <frame x="0" y="22" width="1366" height="746" extended-state="6" />
    <editor active="true" />
    <layout>
      <window_info id="Project" active="false" anchor="left" auto_hide="false" internal_type="DOCKED" type="DOCKED" visible="true" show_stripe_button="true" weight="0.24869695" sideWeight="0.5" order="0" side_tool="false" content_ui="combo" />
      <window_info id="TODO" active="false" anchor="bottom" auto_hide="false" internal_type="DOCKED" type="DOCKED" visible="false" show_stripe_button="true" weight="0.33" sideWeight="0.5" order="6" side_tool="false" content_ui="tabs" />
      <window_info id="Event Log" active="false" anchor="bottom" auto_hide="false" internal_type="DOCKED" type="DOCKED" visible="false" show_stripe_button="true" weight="0.33" sideWeight="0.5" order="12" side_tool="true" content_ui="tabs" />
      <window_info id="Version Control" active="false" anchor="bottom" auto_hide="false" internal_type="DOCKED" type="DOCKED" visible="false" show_stripe_button="true" weight="0.32977587" sideWeight="0.5" order="12" side_tool="false" content_ui="tabs" />
<<<<<<< HEAD
      <window_info id="Python Console" active="false" anchor="bottom" auto_hide="false" internal_type="DOCKED" type="DOCKED" visible="true" show_stripe_button="true" weight="0.26487523" sideWeight="0.5" order="12" side_tool="false" content_ui="tabs" />
      <window_info id="Run" active="false" anchor="bottom" auto_hide="false" internal_type="DOCKED" type="DOCKED" visible="false" show_stripe_button="true" weight="0.33" sideWeight="0.5" order="2" side_tool="false" content_ui="tabs" />
=======
      <window_info id="Python Console" active="false" anchor="bottom" auto_hide="false" internal_type="DOCKED" type="DOCKED" visible="true" show_stripe_button="true" weight="0.26332796" sideWeight="0.5" order="12" side_tool="false" content_ui="tabs" />
>>>>>>> 95a5895b
      <window_info id="Structure" active="false" anchor="left" auto_hide="false" internal_type="DOCKED" type="DOCKED" visible="false" show_stripe_button="true" weight="0.25" sideWeight="0.5" order="1" side_tool="false" content_ui="tabs" />
      <window_info id="Terminal" active="false" anchor="bottom" auto_hide="false" internal_type="DOCKED" type="DOCKED" visible="false" show_stripe_button="true" weight="0.33" sideWeight="0.5" order="12" side_tool="false" content_ui="tabs" />
      <window_info id="Favorites" active="false" anchor="left" auto_hide="false" internal_type="DOCKED" type="DOCKED" visible="false" show_stripe_button="true" weight="0.33" sideWeight="0.5" order="3" side_tool="true" content_ui="tabs" />
      <window_info id="Cvs" active="false" anchor="bottom" auto_hide="false" internal_type="DOCKED" type="DOCKED" visible="false" show_stripe_button="true" weight="0.25" sideWeight="0.5" order="4" side_tool="false" content_ui="tabs" />
      <window_info id="Messages" active="false" anchor="bottom" auto_hide="false" internal_type="DOCKED" type="DOCKED" visible="false" show_stripe_button="true" weight="0.32916668" sideWeight="0.5" order="7" side_tool="false" content_ui="tabs" />
      <window_info id="Message" active="false" anchor="bottom" auto_hide="false" internal_type="DOCKED" type="DOCKED" visible="false" show_stripe_button="true" weight="0.33" sideWeight="0.5" order="0" side_tool="false" content_ui="tabs" />
      <window_info id="Commander" active="false" anchor="right" auto_hide="false" internal_type="DOCKED" type="DOCKED" visible="false" show_stripe_button="true" weight="0.4" sideWeight="0.5" order="0" side_tool="false" content_ui="tabs" />
      <window_info id="Inspection" active="false" anchor="bottom" auto_hide="false" internal_type="DOCKED" type="DOCKED" visible="false" show_stripe_button="true" weight="0.4" sideWeight="0.5" order="5" side_tool="false" content_ui="tabs" />
      <window_info id="Run" active="false" anchor="bottom" auto_hide="false" internal_type="DOCKED" type="DOCKED" visible="false" show_stripe_button="true" weight="0.33" sideWeight="0.5" order="2" side_tool="false" content_ui="tabs" />
      <window_info id="Hierarchy" active="false" anchor="right" auto_hide="false" internal_type="DOCKED" type="DOCKED" visible="false" show_stripe_button="true" weight="0.25" sideWeight="0.5" order="2" side_tool="false" content_ui="combo" />
      <window_info id="Find" active="false" anchor="bottom" auto_hide="false" internal_type="DOCKED" type="DOCKED" visible="false" show_stripe_button="true" weight="0.33" sideWeight="0.5" order="1" side_tool="false" content_ui="tabs" />
      <window_info id="Ant Build" active="false" anchor="right" auto_hide="false" internal_type="DOCKED" type="DOCKED" visible="false" show_stripe_button="true" weight="0.25" sideWeight="0.5" order="1" side_tool="false" content_ui="tabs" />
      <window_info id="Debug" active="false" anchor="bottom" auto_hide="false" internal_type="DOCKED" type="DOCKED" visible="false" show_stripe_button="true" weight="0.4" sideWeight="0.5" order="3" side_tool="false" content_ui="tabs" />
    </layout>
  </component>
  <component name="Vcs.Log.UiProperties">
    <option name="RECENTLY_FILTERED_USER_GROUPS">
      <collection />
    </option>
    <option name="RECENTLY_FILTERED_BRANCH_GROUPS">
      <collection />
    </option>
  </component>
  <component name="VcsContentAnnotationSettings">
    <option name="myLimit" value="2678400000" />
  </component>
  <component name="VcsManagerConfiguration">
    <MESSAGE value="add spiral seaice extent &#10;" />
    <option name="LAST_COMMIT_MESSAGE" value="add spiral seaice extent &#10;" />
  </component>
  <component name="XDebuggerManager">
    <breakpoint-manager>
      <breakpoints>
        <line-breakpoint enabled="true" type="python-line">
          <url>file://$PROJECT_DIR$/seaice_extent.py</url>
          <line>59</line>
        </line-breakpoint>
      </breakpoints>
      <option name="time" value="2" />
    </breakpoint-manager>
    <watches-manager />
  </component>
  <component name="editorHistoryManager">
<<<<<<< HEAD
    <entry file="file://$PROJECT_DIR$/../cold_ice_percolation/brine_volume_fraction.xlsx.py">
      <provider selected="true" editor-type-id="text-editor">
        <state relative-caret-position="1044">
          <caret line="58" column="46" lean-forward="false" selection-start-line="58" selection-start-column="46" selection-end-line="58" selection-end-column="46" />
          <folding>
            <element signature="e#15#24#0" expanded="true" />
          </folding>
        </state>
      </provider>
    </entry>
=======
>>>>>>> 95a5895b
    <entry file="file://$PROJECT_DIR$/seaice/core.py">
      <provider selected="true" editor-type-id="text-editor">
        <state relative-caret-position="0">
          <caret line="0" column="0" lean-forward="false" selection-start-line="0" selection-start-column="0" selection-end-line="0" selection-end-column="0" />
          <folding />
        </state>
      </provider>
    </entry>
    <entry file="file://$PROJECT_DIR$/seaice_extent.py">
      <provider selected="true" editor-type-id="text-editor">
        <state relative-caret-position="0">
          <caret line="0" column="0" lean-forward="false" selection-start-line="0" selection-start-column="0" selection-end-line="0" selection-end-column="0" />
          <folding>
            <element signature="e#150#159#0" expanded="false" />
          </folding>
        </state>
      </provider>
    </entry>
    <entry file="file://$PROJECT_DIR$/seaice_extent.py">
      <provider selected="true" editor-type-id="text-editor">
        <state relative-caret-position="0">
          <caret line="0" column="0" lean-forward="false" selection-start-line="0" selection-start-column="0" selection-end-line="0" selection-end-column="0" />
          <folding>
            <element signature="e#150#159#0" expanded="false" />
          </folding>
        </state>
      </provider>
    </entry>
    <entry file="file://$PROJECT_DIR$/seaice_extent.py">
      <provider selected="true" editor-type-id="text-editor">
        <state relative-caret-position="0">
          <caret line="0" column="0" lean-forward="false" selection-start-line="0" selection-start-column="0" selection-end-line="0" selection-end-column="0" />
          <folding>
            <element signature="e#150#159#0" expanded="false" />
          </folding>
        </state>
      </provider>
    </entry>
    <entry file="file://$PROJECT_DIR$/seaice_extent.py">
      <provider selected="true" editor-type-id="text-editor">
        <state relative-caret-position="0">
          <caret line="0" column="0" lean-forward="false" selection-start-line="0" selection-start-column="0" selection-end-line="0" selection-end-column="0" />
          <folding>
            <element signature="e#150#159#0" expanded="false" />
          </folding>
        </state>
      </provider>
    </entry>
    <entry file="file://$PROJECT_DIR$/seaice/mbsPanda.py" />
    <entry file="file://$PROJECT_DIR$/seaice/corePanda.py" />
    <entry file="file://$PROJECT_DIR$/seaice_extent.py">
      <provider selected="true" editor-type-id="text-editor">
        <state relative-caret-position="83">
          <caret line="34" column="13" lean-forward="false" selection-start-line="34" selection-start-column="13" selection-end-line="34" selection-end-column="13" />
          <folding>
            <element signature="e#150#159#0" expanded="false" />
          </folding>
        </state>
      </provider>
    </entry>
    <entry file="file://$PROJECT_DIR$/seaice/mbsPanda.py" />
<<<<<<< HEAD
    <entry file="file://$PROJECT_DIR$/seaice/core.py">
      <provider selected="true" editor-type-id="text-editor">
        <state relative-caret-position="270">
          <caret line="1434" column="19" lean-forward="false" selection-start-line="1434" selection-start-column="19" selection-end-line="1434" selection-end-column="19" />
          <folding />
        </state>
      </provider>
    </entry>
    <entry file="file://$PROJECT_DIR$/../cold_ice_percolation/brine_volume_fraction.xlsx.py">
      <provider selected="true" editor-type-id="text-editor">
        <state relative-caret-position="144">
          <caret line="8" column="0" lean-forward="false" selection-start-line="8" selection-start-column="0" selection-end-line="10" selection-end-column="15" />
          <folding>
            <element signature="e#15#24#0" expanded="true" />
          </folding>
        </state>
      </provider>
    </entry>
    <entry file="file://$PROJECT_DIR$/../cold_ice_percolation/test.py">
      <provider selected="true" editor-type-id="text-editor">
        <state relative-caret-position="486">
          <caret line="27" column="19" lean-forward="true" selection-start-line="27" selection-start-column="19" selection-end-line="27" selection-end-column="19" />
          <folding>
            <element signature="e#0#18#0" expanded="true" />
          </folding>
        </state>
      </provider>
    </entry>
    <entry file="file://$PROJECT_DIR$/../cold_ice_percolation/fenics-heat.py">
      <provider selected="true" editor-type-id="text-editor">
        <state relative-caret-position="86">
          <caret line="17" column="0" lean-forward="true" selection-start-line="0" selection-start-column="0" selection-end-line="67" selection-end-column="10" />
          <folding>
            <element signature="e#0#18#0" expanded="true" />
          </folding>
=======
    <entry file="file://$PROJECT_DIR$/brine_volume_fraction.xlsx.py" />
    <entry file="file://$PROJECT_DIR$/seaice/core.py">
      <provider selected="true" editor-type-id="text-editor">
        <state relative-caret-position="270">
          <caret line="1434" column="19" lean-forward="false" selection-start-line="0" selection-start-column="0" selection-end-line="2155" selection-end-column="0" />
          <folding />
        </state>
      </provider>
    </entry>
    <entry file="file://$PROJECT_DIR$/seaice/properties.py">
      <provider selected="true" editor-type-id="text-editor">
        <state relative-caret-position="54">
          <caret line="30" column="23" lean-forward="false" selection-start-line="30" selection-start-column="23" selection-end-line="30" selection-end-column="23" />
          <folding />
>>>>>>> 95a5895b
        </state>
      </provider>
    </entry>
  </component>
</project><|MERGE_RESOLUTION|>--- conflicted
+++ resolved
@@ -1,19 +1,9 @@
 <?xml version="1.0" encoding="UTF-8"?>
 <project version="4">
   <component name="ChangeListManager">
-<<<<<<< HEAD
-    <list default="true" id="62122fb7-6bec-486f-acf3-d9a5f169c3ef" name="Default" comment="">
-      <change type="NEW" beforePath="" afterPath="$PROJECT_DIR$/../cold_ice_percolation/.idea/cold_ice_percolation.iml" />
-      <change type="NEW" beforePath="" afterPath="$PROJECT_DIR$/../cold_ice_percolation/.idea/encodings.xml" />
-      <change type="NEW" beforePath="" afterPath="$PROJECT_DIR$/../cold_ice_percolation/.idea/modules.xml" />
-      <change type="NEW" beforePath="" afterPath="$PROJECT_DIR$/../cold_ice_percolation/.idea/workspace.xml" />
-      <change type="NEW" beforePath="" afterPath="$PROJECT_DIR$/../cold_ice_percolation/brine_volume_fraction.xlsx.py" />
-      <change type="NEW" beforePath="" afterPath="$PROJECT_DIR$/../cold_ice_percolation/fenics-heat.py" />
-=======
     <list default="true" id="62122fb7-6bec-486f-acf3-d9a5f169c3ef" name="Default" comment="add spiral seaice extent &#10;">
       <change type="MODIFICATION" beforePath="$PROJECT_DIR$/.idea/modules.xml" afterPath="$PROJECT_DIR$/.idea/modules.xml" />
       <change type="MODIFICATION" beforePath="$PROJECT_DIR$/.idea/sea_ice.iml" afterPath="$PROJECT_DIR$/.idea/sea_ice.iml" />
->>>>>>> 95a5895b
       <change type="MODIFICATION" beforePath="$PROJECT_DIR$/.idea/workspace.xml" afterPath="$PROJECT_DIR$/.idea/workspace.xml" />
       <change type="MODIFICATION" beforePath="$PROJECT_DIR$/seaice/properties.py" afterPath="$PROJECT_DIR$/seaice/properties.py" />
     </list>
@@ -35,64 +25,6 @@
     <favorites_list name="sea_ice" />
   </component>
   <component name="FileEditorManager">
-<<<<<<< HEAD
-    <splitter split-orientation="horizontal" split-proportion="0.684691">
-      <split-first>
-        <leaf SIDE_TABS_SIZE_LIMIT_KEY="300">
-          <file leaf-file-name="brine_volume_fraction.xlsx.py" pinned="false" current-in-tab="false">
-            <entry file="file://$PROJECT_DIR$/../cold_ice_percolation/brine_volume_fraction.xlsx.py">
-              <provider selected="true" editor-type-id="text-editor">
-                <state relative-caret-position="144">
-                  <caret line="8" column="0" lean-forward="false" selection-start-line="8" selection-start-column="0" selection-end-line="10" selection-end-column="15" />
-                  <folding>
-                    <element signature="e#15#24#0" expanded="true" />
-                  </folding>
-                </state>
-              </provider>
-            </entry>
-          </file>
-          <file leaf-file-name="fenics-heat.py" pinned="false" current-in-tab="true">
-            <entry file="file://$PROJECT_DIR$/../cold_ice_percolation/fenics-heat.py">
-              <provider selected="true" editor-type-id="text-editor">
-                <state relative-caret-position="86">
-                  <caret line="17" column="0" lean-forward="true" selection-start-line="0" selection-start-column="0" selection-end-line="67" selection-end-column="10" />
-                  <folding>
-                    <element signature="e#0#18#0" expanded="true" />
-                  </folding>
-                </state>
-              </provider>
-            </entry>
-          </file>
-          <file leaf-file-name="test.py" pinned="false" current-in-tab="false">
-            <entry file="file://$PROJECT_DIR$/../cold_ice_percolation/test.py">
-              <provider selected="true" editor-type-id="text-editor">
-                <state relative-caret-position="486">
-                  <caret line="27" column="19" lean-forward="true" selection-start-line="27" selection-start-column="19" selection-end-line="27" selection-end-column="19" />
-                  <folding>
-                    <element signature="e#0#18#0" expanded="true" />
-                  </folding>
-                </state>
-              </provider>
-            </entry>
-          </file>
-        </leaf>
-      </split-first>
-      <split-second>
-        <leaf SIDE_TABS_SIZE_LIMIT_KEY="300">
-          <file leaf-file-name="core.py" pinned="false" current-in-tab="true">
-            <entry file="file://$PROJECT_DIR$/seaice/core.py">
-              <provider selected="true" editor-type-id="text-editor">
-                <state relative-caret-position="270">
-                  <caret line="1434" column="19" lean-forward="false" selection-start-line="1434" selection-start-column="19" selection-end-line="1434" selection-end-column="19" />
-                  <folding />
-                </state>
-              </provider>
-            </entry>
-          </file>
-        </leaf>
-      </split-second>
-    </splitter>
-=======
     <leaf SIDE_TABS_SIZE_LIMIT_KEY="300">
       <file leaf-file-name="core.py" pinned="false" current-in-tab="false">
         <entry file="file://$PROJECT_DIR$/seaice/core.py">
@@ -115,7 +47,6 @@
         </entry>
       </file>
     </leaf>
->>>>>>> 95a5895b
   </component>
   <component name="FileTemplateManagerImpl">
     <option name="RECENT_TEMPLATES">
@@ -134,15 +65,10 @@
       <find>discretize_profile</find>
       <find>v_ref</find>
       <find>discret</find>
-      <find>inline</find>
-      <find>Tseawater</find>
     </findStrings>
-    <replaceStrings>
-      <replace>Tice</replace>
-    </replaceStrings>
   </component>
   <component name="Git.Settings">
-    <option name="RECENT_GIT_ROOT_PATH" value="$PROJECT_DIR$/../cold_ice_percolation" />
+    <option name="RECENT_GIT_ROOT_PATH" value="$PROJECT_DIR$" />
   </component>
   <component name="IdeDocumentHistory">
     <option name="CHANGED_PATHS">
@@ -151,12 +77,7 @@
         <option value="$PROJECT_DIR$/seaice_extent.py" />
         <option value="$PROJECT_DIR$/seaice/core.py" />
         <option value="$PROJECT_DIR$/../cold_ice_percolation/brine_volume_fraction.xlsx.py" />
-<<<<<<< HEAD
-        <option value="$PROJECT_DIR$/../cold_ice_percolation/test.py" />
-        <option value="$PROJECT_DIR$/../cold_ice_percolation/fenics-heat.py" />
-=======
         <option value="$PROJECT_DIR$/seaice/properties.py" />
->>>>>>> 95a5895b
       </list>
     </option>
   </component>
@@ -181,6 +102,7 @@
       <foldersAlwaysOnTop value="true" />
     </navigator>
     <panes>
+      <pane id="Scratches" />
       <pane id="ProjectPane">
         <subPane>
           <PATH>
@@ -189,7 +111,7 @@
               <option name="myItemType" value="com.intellij.ide.projectView.impl.nodes.ProjectViewProjectNode" />
             </PATH_ELEMENT>
             <PATH_ELEMENT>
-              <option name="myItemId" value="cold_ice_percolation" />
+              <option name="myItemId" value="sea_ice" />
               <option name="myItemType" value="com.intellij.ide.projectView.impl.nodes.PsiDirectoryNode" />
             </PATH_ELEMENT>
           </PATH>
@@ -209,7 +131,6 @@
           </PATH>
         </subPane>
       </pane>
-      <pane id="Scratches" />
       <pane id="Scope" />
     </panes>
   </component>
@@ -218,7 +139,6 @@
   </component>
   <component name="RecentsManager">
     <key name="MoveFile.RECENT_KEYS">
-      <recent name="$PROJECT_DIR$/../cold_ice_percolation" />
       <recent name="$PROJECT_DIR$" />
     </key>
   </component>
@@ -401,19 +321,11 @@
       <updated>1486004276819</updated>
     </task>
     <task id="LOCAL-00005" summary="add spiral seaice extent &#10;">
-<<<<<<< HEAD
-      <created>1486004314951</created>
-      <option name="number" value="00005" />
-      <option name="presentableId" value="LOCAL-00005" />
-      <option name="project" value="LOCAL" />
-      <updated>1486004314951</updated>
-=======
       <created>1487360622994</created>
       <option name="number" value="00005" />
       <option name="presentableId" value="LOCAL-00005" />
       <option name="project" value="LOCAL" />
       <updated>1487360622994</updated>
->>>>>>> 95a5895b
     </task>
     <option name="localTasksCounter" value="6" />
     <servers />
@@ -426,12 +338,7 @@
       <window_info id="TODO" active="false" anchor="bottom" auto_hide="false" internal_type="DOCKED" type="DOCKED" visible="false" show_stripe_button="true" weight="0.33" sideWeight="0.5" order="6" side_tool="false" content_ui="tabs" />
       <window_info id="Event Log" active="false" anchor="bottom" auto_hide="false" internal_type="DOCKED" type="DOCKED" visible="false" show_stripe_button="true" weight="0.33" sideWeight="0.5" order="12" side_tool="true" content_ui="tabs" />
       <window_info id="Version Control" active="false" anchor="bottom" auto_hide="false" internal_type="DOCKED" type="DOCKED" visible="false" show_stripe_button="true" weight="0.32977587" sideWeight="0.5" order="12" side_tool="false" content_ui="tabs" />
-<<<<<<< HEAD
-      <window_info id="Python Console" active="false" anchor="bottom" auto_hide="false" internal_type="DOCKED" type="DOCKED" visible="true" show_stripe_button="true" weight="0.26487523" sideWeight="0.5" order="12" side_tool="false" content_ui="tabs" />
-      <window_info id="Run" active="false" anchor="bottom" auto_hide="false" internal_type="DOCKED" type="DOCKED" visible="false" show_stripe_button="true" weight="0.33" sideWeight="0.5" order="2" side_tool="false" content_ui="tabs" />
-=======
       <window_info id="Python Console" active="false" anchor="bottom" auto_hide="false" internal_type="DOCKED" type="DOCKED" visible="true" show_stripe_button="true" weight="0.26332796" sideWeight="0.5" order="12" side_tool="false" content_ui="tabs" />
->>>>>>> 95a5895b
       <window_info id="Structure" active="false" anchor="left" auto_hide="false" internal_type="DOCKED" type="DOCKED" visible="false" show_stripe_button="true" weight="0.25" sideWeight="0.5" order="1" side_tool="false" content_ui="tabs" />
       <window_info id="Terminal" active="false" anchor="bottom" auto_hide="false" internal_type="DOCKED" type="DOCKED" visible="false" show_stripe_button="true" weight="0.33" sideWeight="0.5" order="12" side_tool="false" content_ui="tabs" />
       <window_info id="Favorites" active="false" anchor="left" auto_hide="false" internal_type="DOCKED" type="DOCKED" visible="false" show_stripe_button="true" weight="0.33" sideWeight="0.5" order="3" side_tool="true" content_ui="tabs" />
@@ -470,24 +377,11 @@
           <line>59</line>
         </line-breakpoint>
       </breakpoints>
-      <option name="time" value="2" />
+      <option name="time" value="1" />
     </breakpoint-manager>
     <watches-manager />
   </component>
   <component name="editorHistoryManager">
-<<<<<<< HEAD
-    <entry file="file://$PROJECT_DIR$/../cold_ice_percolation/brine_volume_fraction.xlsx.py">
-      <provider selected="true" editor-type-id="text-editor">
-        <state relative-caret-position="1044">
-          <caret line="58" column="46" lean-forward="false" selection-start-line="58" selection-start-column="46" selection-end-line="58" selection-end-column="46" />
-          <folding>
-            <element signature="e#15#24#0" expanded="true" />
-          </folding>
-        </state>
-      </provider>
-    </entry>
-=======
->>>>>>> 95a5895b
     <entry file="file://$PROJECT_DIR$/seaice/core.py">
       <provider selected="true" editor-type-id="text-editor">
         <state relative-caret-position="0">
@@ -501,7 +395,7 @@
         <state relative-caret-position="0">
           <caret line="0" column="0" lean-forward="false" selection-start-line="0" selection-start-column="0" selection-end-line="0" selection-end-column="0" />
           <folding>
-            <element signature="e#150#159#0" expanded="false" />
+            <element signature="e#150#159#0" expanded="true" />
           </folding>
         </state>
       </provider>
@@ -511,7 +405,7 @@
         <state relative-caret-position="0">
           <caret line="0" column="0" lean-forward="false" selection-start-line="0" selection-start-column="0" selection-end-line="0" selection-end-column="0" />
           <folding>
-            <element signature="e#150#159#0" expanded="false" />
+            <element signature="e#150#159#0" expanded="true" />
           </folding>
         </state>
       </provider>
@@ -521,7 +415,7 @@
         <state relative-caret-position="0">
           <caret line="0" column="0" lean-forward="false" selection-start-line="0" selection-start-column="0" selection-end-line="0" selection-end-column="0" />
           <folding>
-            <element signature="e#150#159#0" expanded="false" />
+            <element signature="e#150#159#0" expanded="true" />
           </folding>
         </state>
       </provider>
@@ -531,7 +425,7 @@
         <state relative-caret-position="0">
           <caret line="0" column="0" lean-forward="false" selection-start-line="0" selection-start-column="0" selection-end-line="0" selection-end-column="0" />
           <folding>
-            <element signature="e#150#159#0" expanded="false" />
+            <element signature="e#150#159#0" expanded="true" />
           </folding>
         </state>
       </provider>
@@ -543,49 +437,12 @@
         <state relative-caret-position="83">
           <caret line="34" column="13" lean-forward="false" selection-start-line="34" selection-start-column="13" selection-end-line="34" selection-end-column="13" />
           <folding>
-            <element signature="e#150#159#0" expanded="false" />
+            <element signature="e#150#159#0" expanded="true" />
           </folding>
         </state>
       </provider>
     </entry>
     <entry file="file://$PROJECT_DIR$/seaice/mbsPanda.py" />
-<<<<<<< HEAD
-    <entry file="file://$PROJECT_DIR$/seaice/core.py">
-      <provider selected="true" editor-type-id="text-editor">
-        <state relative-caret-position="270">
-          <caret line="1434" column="19" lean-forward="false" selection-start-line="1434" selection-start-column="19" selection-end-line="1434" selection-end-column="19" />
-          <folding />
-        </state>
-      </provider>
-    </entry>
-    <entry file="file://$PROJECT_DIR$/../cold_ice_percolation/brine_volume_fraction.xlsx.py">
-      <provider selected="true" editor-type-id="text-editor">
-        <state relative-caret-position="144">
-          <caret line="8" column="0" lean-forward="false" selection-start-line="8" selection-start-column="0" selection-end-line="10" selection-end-column="15" />
-          <folding>
-            <element signature="e#15#24#0" expanded="true" />
-          </folding>
-        </state>
-      </provider>
-    </entry>
-    <entry file="file://$PROJECT_DIR$/../cold_ice_percolation/test.py">
-      <provider selected="true" editor-type-id="text-editor">
-        <state relative-caret-position="486">
-          <caret line="27" column="19" lean-forward="true" selection-start-line="27" selection-start-column="19" selection-end-line="27" selection-end-column="19" />
-          <folding>
-            <element signature="e#0#18#0" expanded="true" />
-          </folding>
-        </state>
-      </provider>
-    </entry>
-    <entry file="file://$PROJECT_DIR$/../cold_ice_percolation/fenics-heat.py">
-      <provider selected="true" editor-type-id="text-editor">
-        <state relative-caret-position="86">
-          <caret line="17" column="0" lean-forward="true" selection-start-line="0" selection-start-column="0" selection-end-line="67" selection-end-column="10" />
-          <folding>
-            <element signature="e#0#18#0" expanded="true" />
-          </folding>
-=======
     <entry file="file://$PROJECT_DIR$/brine_volume_fraction.xlsx.py" />
     <entry file="file://$PROJECT_DIR$/seaice/core.py">
       <provider selected="true" editor-type-id="text-editor">
@@ -600,7 +457,6 @@
         <state relative-caret-position="54">
           <caret line="30" column="23" lean-forward="false" selection-start-line="30" selection-start-column="23" selection-end-line="30" selection-end-column="23" />
           <folding />
->>>>>>> 95a5895b
         </state>
       </provider>
     </entry>
